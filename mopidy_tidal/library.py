--- conflicted
+++ resolved
@@ -452,12 +452,6 @@
         return album.tracks()
 
     def _lookup_track(self, session, parts):
-<<<<<<< HEAD
-        album_id = parts[3]
-        tracks = self._get_album_tracks(session, album_id)
-        # We get a spurious coverage error since the next expression should never raise StopIteration
-        track = next(t for t in tracks if t.id == int(parts[4]))  # pragma: no cover
-=======
         if len(parts) == 3:   # Track in format `tidal:track:<track_id>`
             track_id = parts[2]
             track = session.track(track_id)
@@ -465,15 +459,9 @@
         else:   # Track in format `tidal:track:<artist_id>:<album_id>:<track_id>`
             album_id = parts[3]
             track_id = parts[4]
-
-        album_uri = ':'.join(['tidal', 'album', album_id])
-
-        tracks = self._album_cache.get(album_uri)
-        if tracks is None:
-            tracks = self._get_album_tracks(session, album_id)
-
-        track = [t for t in tracks if t.id == int(track_id)][0]
->>>>>>> b1e93196
+        tracks = self._get_album_tracks(session, album_id)
+        # We get a spurious coverage error since the next expression should never raise StopIteration
+        track = next(t for t in tracks if t.id == int(track_id)  # pragma: no cover
         artist = full_models_mappers.create_mopidy_artist(track.artist)
         album = full_models_mappers.create_mopidy_album(track.album, artist)
         return [full_models_mappers.create_mopidy_track(artist, album, track)]
