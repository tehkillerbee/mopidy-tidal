--- conflicted
+++ resolved
@@ -6,22 +6,8 @@
 import os
 import pathlib
 from concurrent.futures import ThreadPoolExecutor
-<<<<<<< HEAD
-from threading import Timer, Event
-from typing import Optional, Union, List, Tuple, Collection
-
-import requests
-
-try:
-    # tidalapi >= 0.7.0
-    from tidalapi.playlist import Playlist as TidalPlaylist
-except ImportError:
-    # tidalapi < 0.7.0
-    from tidalapi.models import Playlist as TidalPlaylist
-=======
 from threading import Event, Timer
 from typing import Collection, List, Optional, Tuple, Union
->>>>>>> 577d6631
 
 from mopidy import backend
 from mopidy.models import Playlist as MopidyPlaylist
