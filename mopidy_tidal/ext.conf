[tidal]
enabled = true
<<<<<<< HEAD
quality=LOSSLESS
=======
username=
password=
quality=LOSSLESS
spotify_proxy = false
spotify_client_id = ""
spotify_client_secret = ""
>>>>>>> bb7cd1f7
<|MERGE_RESOLUTION|>--- conflicted
+++ resolved
@@ -1,12 +1,6 @@
 [tidal]
 enabled = true
-<<<<<<< HEAD
-quality=LOSSLESS
-=======
-username=
-password=
 quality=LOSSLESS
 spotify_proxy = false
 spotify_client_id = ""
-spotify_client_secret = ""
->>>>>>> bb7cd1f7
+spotify_client_secret = ""